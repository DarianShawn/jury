package framework

import (
	"context"
	"errors"
	"fmt"
	"io/ioutil"
	"net"
	"os"
	"strings"
	"testing"
	"time"

	"github.com/0xPolygon/minimal/crypto"
	"github.com/0xPolygon/minimal/minimal/proto"
	txpoolProto "github.com/0xPolygon/minimal/txpool/proto"
	"github.com/0xPolygon/minimal/types"
	"github.com/golang/protobuf/ptypes/empty"
	"github.com/stretchr/testify/assert"
	"github.com/umbracle/go-web3"
	"github.com/umbracle/go-web3/jsonrpc"
	"golang.org/x/crypto/sha3"
	"google.golang.org/protobuf/types/known/emptypb"
)

<<<<<<< HEAD
func GenerateKeyAndAddr(t *testing.T) (*ecdsa.PrivateKey, types.Address) {
	t.Helper()
	key, err := crypto.GenerateKey()
=======
func EthToWei(ethValue int64) *big.Int {
	return new(big.Int).Mul(
		big.NewInt(ethValue),
		new(big.Int).Exp(big.NewInt(10), big.NewInt(18), nil))
}

// GetAccountBalance is a helper method for fetching the Balance field of an account
func GetAccountBalance(
	address types.Address,
	rpcClient *jsonrpc.Client,
	t *testing.T,
) *big.Int {
	accountBalance, err := rpcClient.Eth().GetBalance(
		web3.Address(address),
		web3.Latest,
	)

>>>>>>> 4152578b
	assert.NoError(t, err)

	return accountBalance
}

func EcrecoverFromBlockhash(hash types.Hash, signature []byte) (types.Address, error) {
	pubKey, err := crypto.RecoverPubkey(signature, crypto.Keccak256(hash.Bytes()))
	if err != nil {
		return types.Address{}, err
	}
	return crypto.PubKeyToAddress(pubKey), nil
}

func MultiJoinSerial(t *testing.T, srvs []*TestServer) {
	t.Helper()
	dials := []*TestServer{}
	for i := 0; i < len(srvs)-1; i++ {
		srv, dst := srvs[i], srvs[i+1]
		dials = append(dials, srv, dst)
	}
	MultiJoin(t, dials...)
}

func MultiJoin(t *testing.T, srvs ...*TestServer) {
	t.Helper()
	if len(srvs)%2 != 0 {
		t.Fatal("not an even number")
	}

	errCh := make(chan error, len(srvs)/2)
	for i := 0; i < len(srvs); i += 2 {
		src, dst := srvs[i], srvs[i+1]
		go func() {
			srcClient, dstClient := src.Operator(), dst.Operator()
			dstStatus, err := dstClient.GetStatus(context.Background(), &empty.Empty{})
			if err != nil {
				errCh <- err
				return
			}
			dstAddr := strings.Split(dstStatus.P2PAddr, ",")[0]
			_, err = srcClient.PeersAdd(context.Background(), &proto.PeersAddRequest{
				Id: dstAddr,
			})
			errCh <- err
		}()
	}

	errCount := 0
	for i := 0; i < len(srvs)/2; i++ {
		if err := <-errCh; err != nil {
			errCount++
			t.Errorf("failed to connect from %d to %d, error=%+v ", 2*i, 2*i+1, err)
		}
	}
	if errCount > 0 {
		t.Fail()
	}
}

// WaitUntilPeerConnects waits until server connects to required number of peers
// otherwise returns timeout
func WaitUntilPeerConnects(ctx context.Context, srv *TestServer, requiredNum int) (*proto.PeersListResponse, error) {
	clt := srv.Operator()
	res, err := RetryUntilTimeout(ctx, func() (interface{}, bool) {
		subCtx, cancel := context.WithTimeout(context.Background(), 5*time.Second)
		defer cancel()
		res, _ := clt.PeersList(subCtx, &empty.Empty{})
		if res != nil && len(res.Peers) >= requiredNum {
			return res, false
		}
		return nil, true
	})

	if err != nil {
		return nil, err
	}
	return res.(*proto.PeersListResponse), nil
}

// WaitUntilTxPoolFilled waits until node has required number of transactions in txpool,
// otherwise returns timeout
func WaitUntilTxPoolFilled(ctx context.Context, srv *TestServer, requiredNum uint64) (*txpoolProto.TxnPoolStatusResp, error) {
	clt := srv.TxnPoolOperator()
	res, err := RetryUntilTimeout(ctx, func() (interface{}, bool) {
		subCtx, cancel := context.WithTimeout(context.Background(), 5*time.Second)
		defer cancel()
		res, _ := clt.Status(subCtx, &emptypb.Empty{})
		if res != nil && res.Length >= requiredNum {
			return res, false
		}
		return nil, true
	})

	if err != nil {
		return nil, err
	}
	return res.(*txpoolProto.TxnPoolStatusResp), nil
}

func RetryUntilTimeout(ctx context.Context, f func() (interface{}, bool)) (interface{}, error) {
	type result struct {
		data interface{}
		err  error
	}
	resCh := make(chan result, 1)
	go func() {
		defer close(resCh)
		for {
			select {
			case <-ctx.Done():
				resCh <- result{nil, ErrTimeout}
				return
			default:
				res, retry := f()
				if !retry {
					resCh <- result{res, nil}
					return
				}
			}
			time.Sleep(time.Second)
		}
	}()
	res := <-resCh
	return res.data, res.err
}

// MethodSig returns the signature of a non-parametrized function
func MethodSig(name string) []byte {
	h := sha3.NewLegacyKeccak256()
	h.Write([]byte(name + "()"))
	b := h.Sum(nil)
	return b[:4]
}

// tempDir returns directory path in tmp with random directory name
func tempDir() (string, error) {
	return ioutil.TempDir("/tmp", "polygon-sdk-e2e-")
}

func ToLocalIPv4LibP2pAddr(port int, nodeID string) string {
	return fmt.Sprintf("/ip4/127.0.0.1/tcp/%d/p2p/%s", port, nodeID)
}

// ReservedPort keeps available port until use
type ReservedPort struct {
	port     int
	listener net.Listener
	isClosed bool
}

func (p *ReservedPort) Port() int {
	return p.port
}

func (p *ReservedPort) IsClosed() bool {
	return p.isClosed
}

func (p *ReservedPort) Close() error {
	if p.isClosed {
		return nil
	}
	err := p.listener.Close()
	p.isClosed = true
	return err
}

func FindAvailablePort(from, to int) *ReservedPort {
	for port := from; port < to; port++ {
		addr := fmt.Sprintf("localhost:%d", port)
		if l, err := net.Listen("tcp", addr); err == nil {
			return &ReservedPort{port: port, listener: l}
		}
	}
	return nil
}

func FindAvailablePorts(n, from, to int) ([]ReservedPort, error) {
	ports := make([]ReservedPort, 0, n)
	nextFrom := from
	for i := 0; i < n; i++ {
		newPort := FindAvailablePort(nextFrom, to)
		if newPort == nil {
			// Close current reserved ports
			for _, p := range ports {
				p.Close()
			}
			return nil, errors.New("couldn't reserve required number of ports")
		}
		ports = append(ports, *newPort)
		nextFrom = newPort.Port() + 1
	}
	return ports, nil
}

func NewTestServers(t *testing.T, num int, conf func(*TestServerConfig)) []*TestServer {
	t.Helper()

	srvs := make([]*TestServer, 0, num)
	t.Cleanup(func() {
		for _, srv := range srvs {
			srv.Stop()
			if err := os.RemoveAll(srv.Config.RootDir); err != nil {
				t.Log(err)
			}
		}
	})

	for i := 0; i < num; i++ {
		dataDir, err := tempDir()
		if err != nil {
			t.Fatal(err)
		}
		srv := NewTestServer(t, dataDir, conf)
		if err := srv.GenerateGenesis(); err != nil {
			t.Fatal(err)
		}
		ctx, cancel := context.WithTimeout(context.Background(), 10*time.Second)
		defer cancel()
		if err := srv.Start(ctx); err != nil {
			t.Fatal(err)
		}
		srvs = append(srvs, srv)
	}
	return srvs
}<|MERGE_RESOLUTION|>--- conflicted
+++ resolved
@@ -5,6 +5,7 @@
 	"errors"
 	"fmt"
 	"io/ioutil"
+	"math/big"
 	"net"
 	"os"
 	"strings"
@@ -23,17 +24,6 @@
 	"google.golang.org/protobuf/types/known/emptypb"
 )
 
-<<<<<<< HEAD
-func GenerateKeyAndAddr(t *testing.T) (*ecdsa.PrivateKey, types.Address) {
-	t.Helper()
-	key, err := crypto.GenerateKey()
-=======
-func EthToWei(ethValue int64) *big.Int {
-	return new(big.Int).Mul(
-		big.NewInt(ethValue),
-		new(big.Int).Exp(big.NewInt(10), big.NewInt(18), nil))
-}
-
 // GetAccountBalance is a helper method for fetching the Balance field of an account
 func GetAccountBalance(
 	address types.Address,
@@ -45,7 +35,6 @@
 		web3.Latest,
 	)
 
->>>>>>> 4152578b
 	assert.NoError(t, err)
 
 	return accountBalance
